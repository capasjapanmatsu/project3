import { useCallback, useEffect, useRef, useState } from 'react';
import { useAuth } from '../context/AuthContext';
import type { Dog } from '../types';
import { supabase } from '../utils/supabase';

interface UseRealtimeDogsOptions {
  initialDogs?: Dog[];
  limit?: number;
}

export const useRealtimeDogs = ({ initialDogs = [], limit = 8 }: UseRealtimeDogsOptions = {}) => {
  const [dogs, setDogs] = useState<Dog[]>(initialDogs);
  const [isLoading, setIsLoading] = useState(false);
  const [error, setError] = useState<string | null>(null);
  const lastFetchTime = useRef<number>(0);
  const FETCH_COOLDOWN = 1000; // 1秒のクールダウン
  
  // AuthContextからセッション情報を取得
  const { loading: authLoading, session } = useAuth();

<<<<<<< HEAD
  const fetchDogs = useCallback(async () => {
    // AuthContextのローディングが完了するまで待つ
    if (authLoading) {
      console.log('🐕 Waiting for auth initialization...');
      return;
    }

    const now = Date.now();
    if (now - lastFetchTime.current < FETCH_COOLDOWN) {
      console.log('🐕 Dogs fetch skipped due to cooldown');
      return;
    }
    lastFetchTime.current = now;

    try {
      setIsLoading(true);
      setError(null);

      // 認証状態をデバッグ
      console.log('🔐 Current auth session:', {
        user: session?.user?.id,
        isAuthenticated: !!session,
        email: session?.user?.email,
        authLoading
      });

      const { data, error: fetchError } = await supabase
        .from('dogs')
        .select('id, owner_id, name, breed, birth_date, gender, image_url, created_at')
        .order('created_at', { ascending: false })
        .limit(limit);

      console.log('🐕 Supabase query response:', { data: data?.length, error: fetchError });

      if (fetchError) {
        throw fetchError;
      }

      setDogs(data || []);
      console.log('🐕 Dogs data fetched:', data?.length || 0, 'dogs');
    } catch (err) {
      console.error('❌ Failed to fetch dogs - DETAILED:', {
        error: err,
        message: (err as any)?.message,
        code: (err as any)?.code,
        details: (err as any)?.details
      });
      setError(String(err));
      // エラーが発生した場合は初期データを使用
      setDogs(initialDogs);
    } finally {
      setIsLoading(false);
    }
  }, [limit, authLoading, session, initialDogs]);

=======
>>>>>>> 40e37b39
  // リアルタイム購読の設定
  useEffect(() => {
    let isMounted = true;

<<<<<<< HEAD
    // 認証初期化完了を待つ
    if (authLoading) {
      console.log('🐕 Auth still loading, waiting...');
      return;
    }
=======
    // 初期データ取得をインライン定義
    const fetchInitialData = async () => {
      try {
        setIsLoading(true);
        setError(null);
        console.log('🐕 初期データ取得を開始...');

        const { data, error: fetchError } = await supabase
          .from('dogs')
          .select('id, owner_id, name, breed, birth_date, gender, image_url, created_at')
          .order('created_at', { ascending: false })
          .limit(limit);

        if (fetchError) {
          console.error('🐕 データ取得エラー:', fetchError);
          throw fetchError;
        }

        if (isMounted) {
          setDogs(data || []);
          console.log('🐕 初期データ取得完了:', data?.length || 0, 'dogs');
          // 初回取得時にクールダウンタイマーを設定
          lastFetchTime.current = Date.now();
        }
      } catch (err) {
        console.warn('🐕 初期データ取得失敗:', err);
        if (isMounted) {
          setError(String(err));
          // エラーが発生した場合は初期データを使用
          setDogs(initialDogs);
          console.log('🐕 フォールバックデータを使用:', initialDogs.length, 'dogs');
        }
      } finally {
        if (isMounted) {
          setIsLoading(false);
        }
      }
    };
>>>>>>> 40e37b39

    // 初回データ取得
    void fetchInitialData();

    // リアルタイム購読を設定
    const subscription = supabase
      .channel('dogs_realtime_channel')
      .on(
        'postgres_changes',
        {
          event: 'INSERT',
          schema: 'public',
          table: 'dogs'
        },
        (payload) => {
          console.log('🐕 新しいワンちゃんが登録されました:', payload.new);
          
          if (!isMounted) return;

          const newDog = payload.new as Dog;
          
          // 新しい犬を先頭に追加し、制限数を超えた場合は末尾を削除
          setDogs(prevDogs => {
            const updatedDogs = [newDog, ...prevDogs];
            return updatedDogs.slice(0, limit);
          });

          // 通知を表示（ブラウザがサポートしている場合）
          if ('Notification' in window && Notification.permission === 'granted') {
            new Notification('新しいワンちゃんが仲間入り！', {
              body: `${newDog.name}ちゃんが登録されました`,
              icon: newDog.image_url || '/icons/icon.svg'
            });
          }
        }
      )
      .on(
        'postgres_changes',
        {
          event: 'UPDATE',
          schema: 'public',
          table: 'dogs'
        },
        (payload) => {
          console.log('🐕 ワンちゃん情報が更新されました:', payload.new);
          
          if (!isMounted) return;

          const updatedDog = payload.new as Dog;
          
          setDogs(prevDogs => 
            prevDogs.map(dog => 
              dog.id === updatedDog.id ? updatedDog : dog
            )
          );
        }
      )
      .on(
        'postgres_changes',
        {
          event: 'DELETE',
          schema: 'public',
          table: 'dogs'
        },
        (payload) => {
          console.log('🐕 ワンちゃんが削除されました:', payload.old);
          
          if (!isMounted) return;

          const deletedDogId = payload.old.id;
          
          setDogs(prevDogs => 
            prevDogs.filter(dog => dog.id !== deletedDogId)
          );
        }
      )
      .subscribe((status) => {
        console.log('🔄 Dogs realtime subscription status:', status);
        if (status === 'SUBSCRIBED') {
          console.log('✅ リアルタイム機能が有効になりました！');
        }
      });

    // 通知許可をリクエスト（初回のみ）
    if ('Notification' in window && Notification.permission === 'default') {
      void Notification.requestPermission().then(permission => {
        console.log('通知許可:', permission);
      });
    }

    // クリーンアップ
    return () => {
      isMounted = false;
      subscription.unsubscribe();
    };
<<<<<<< HEAD
  }, [fetchDogs, authLoading]);
=======
  }, [limit, initialDogs]); // 必要な依存関係のみ
>>>>>>> 40e37b39

  // 手動更新
  const refreshDogs = useCallback(async () => {
    // クールダウン期間中は実行しない
    const now = Date.now();
    if (now - lastFetchTime.current < FETCH_COOLDOWN) {
      console.log('🐕 Dogs refresh skipped due to cooldown');
      return;
    }
    lastFetchTime.current = now;

    try {
      setIsLoading(true);
      setError(null);

      const { data, error: fetchError } = await supabase
        .from('dogs')
        .select('id, owner_id, name, breed, birth_date, gender, image_url, created_at')
        .order('created_at', { ascending: false })
        .limit(limit);

      if (fetchError) {
        throw fetchError;
      }

      setDogs(data || []);
      console.log('🐕 Dogs data refreshed:', data?.length || 0, 'dogs');
    } catch (err) {
      console.warn('Failed to refresh dogs:', err);
      setError(String(err));
      // エラーが発生した場合は初期データを使用
      setDogs(initialDogs);
    } finally {
      setIsLoading(false);
    }
  }, [limit, initialDogs]);

  return {
    dogs,
    isLoading,
    error,
    refreshDogs
  };
};

export default useRealtimeDogs; <|MERGE_RESOLUTION|>--- conflicted
+++ resolved
@@ -17,76 +17,16 @@
   
   // AuthContextからセッション情報を取得
   const { loading: authLoading, session } = useAuth();
-
-<<<<<<< HEAD
-  const fetchDogs = useCallback(async () => {
-    // AuthContextのローディングが完了するまで待つ
-    if (authLoading) {
-      console.log('🐕 Waiting for auth initialization...');
-      return;
-    }
-
-    const now = Date.now();
-    if (now - lastFetchTime.current < FETCH_COOLDOWN) {
-      console.log('🐕 Dogs fetch skipped due to cooldown');
-      return;
-    }
-    lastFetchTime.current = now;
-
-    try {
-      setIsLoading(true);
-      setError(null);
-
-      // 認証状態をデバッグ
-      console.log('🔐 Current auth session:', {
-        user: session?.user?.id,
-        isAuthenticated: !!session,
-        email: session?.user?.email,
-        authLoading
-      });
-
-      const { data, error: fetchError } = await supabase
-        .from('dogs')
-        .select('id, owner_id, name, breed, birth_date, gender, image_url, created_at')
-        .order('created_at', { ascending: false })
-        .limit(limit);
-
-      console.log('🐕 Supabase query response:', { data: data?.length, error: fetchError });
-
-      if (fetchError) {
-        throw fetchError;
-      }
-
-      setDogs(data || []);
-      console.log('🐕 Dogs data fetched:', data?.length || 0, 'dogs');
-    } catch (err) {
-      console.error('❌ Failed to fetch dogs - DETAILED:', {
-        error: err,
-        message: (err as any)?.message,
-        code: (err as any)?.code,
-        details: (err as any)?.details
-      });
-      setError(String(err));
-      // エラーが発生した場合は初期データを使用
-      setDogs(initialDogs);
-    } finally {
-      setIsLoading(false);
-    }
-  }, [limit, authLoading, session, initialDogs]);
-
-=======
->>>>>>> 40e37b39
   // リアルタイム購読の設定
   useEffect(() => {
     let isMounted = true;
 
-<<<<<<< HEAD
     // 認証初期化完了を待つ
     if (authLoading) {
       console.log('🐕 Auth still loading, waiting...');
       return;
     }
-=======
+
     // 初期データ取得をインライン定義
     const fetchInitialData = async () => {
       try {
@@ -125,7 +65,6 @@
         }
       }
     };
->>>>>>> 40e37b39
 
     // 初回データ取得
     void fetchInitialData();
@@ -221,11 +160,7 @@
       isMounted = false;
       subscription.unsubscribe();
     };
-<<<<<<< HEAD
-  }, [fetchDogs, authLoading]);
-=======
-  }, [limit, initialDogs]); // 必要な依存関係のみ
->>>>>>> 40e37b39
+  }, [limit, initialDogs, authLoading]); // 必要な依存関係を統合
 
   // 手動更新
   const refreshDogs = useCallback(async () => {
